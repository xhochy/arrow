# Licensed to the Apache Software Foundation (ASF) under one
# or more contributor license agreements.  See the NOTICE file
# distributed with this work for additional information
# regarding copyright ownership.  The ASF licenses this file
# to you under the Apache License, Version 2.0 (the
# "License"); you may not use this file except in compliance
# with the License.  You may obtain a copy of the License at
#
#   http://www.apache.org/licenses/LICENSE-2.0
#
# Unless required by applicable law or agreed to in writing,
# software distributed under the License is distributed on an
# "AS IS" BASIS, WITHOUT WARRANTIES OR CONDITIONS OF ANY
# KIND, either express or implied.  See the License for the
# specific language governing permissions and limitations
# under the License.


cdef _sequence_to_array(object sequence, object size, DataType type,
                        CMemoryPool* pool):
    cdef shared_ptr[CArray] out
    cdef int64_t c_size
    if type is None:
        if size is None:
            with nogil:
                check_status(ConvertPySequence(sequence, pool, &out))
        else:
            c_size = size
            with nogil:
                check_status(
                    ConvertPySequence(sequence, c_size, pool, &out)
                )
    else:
        if size is None:
            with nogil:
                check_status(
                    ConvertPySequence(
                        sequence, type.sp_type, pool, &out,
                    )
                )
        else:
            c_size = size
            with nogil:
                check_status(
                    ConvertPySequence(
                        sequence, c_size, type.sp_type, pool, &out,
                    )
                )

    return pyarrow_wrap_array(out)


cdef _is_array_like(obj):
    try:
        import pandas
        return isinstance(obj, (np.ndarray, pd.Series, pd.Index, Categorical))
    except ImportError:
        return isinstance(obj, np.ndarray)


cdef _ndarray_to_array(object values, object mask, DataType type,
                       c_bool use_pandas_null_sentinels,
                       CMemoryPool* pool):
    cdef shared_ptr[CChunkedArray] chunked_out
    cdef shared_ptr[CDataType] c_type

    dtype = values.dtype

    if type is None and dtype != object:
        with nogil:
            check_status(NumPyDtypeToArrow(dtype, &c_type))

    if type is not None:
        c_type = type.sp_type

    with nogil:
        check_status(NdarrayToArrow(pool, values, mask,
                                    use_pandas_null_sentinels,
                                    c_type, &chunked_out))

    if chunked_out.get().num_chunks() > 1:
        return pyarrow_wrap_chunked_array(chunked_out)
    else:
        return pyarrow_wrap_array(chunked_out.get().chunk(0))


cdef inline DataType _ensure_type(object type):
    if type is None:
        return None
    elif not isinstance(type, DataType):
        return type_for_alias(type)
    else:
        return type


def array(object obj, type=None, mask=None,
          MemoryPool memory_pool=None, size=None,
          from_pandas=False):
    """
    Create pyarrow.Array instance from a Python object

    Parameters
    ----------
    obj : sequence, iterable, ndarray or Series
        If both type and size are specified may be a single use iterable. If
        not strongly-typed, Arrow type will be inferred for resulting array
    mask : array (boolean), optional
        Indicate which values are null (True) or not null (False).
    type : pyarrow.DataType
        Explicit type to attempt to coerce to, otherwise will be inferred from
        the data
    memory_pool : pyarrow.MemoryPool, optional
        If not passed, will allocate memory from the currently-set default
        memory pool

    size : int64, optional
        Size of the elements. If the imput is larger than size bail at this
        length. For iterators, if size is larger than the input iterator this
        will be treated as a "max size", but will involve an initial allocation
        of size followed by a resize to the actual size (so if you know the
        exact size specifying it correctly will give you better performance).
    from_pandas : boolean, default False
        Use pandas's semantics for inferring nulls from values in ndarray-like
        data. If passed, the mask tasks precendence, but if a value is unmasked
        (not-null), but still null according to pandas semantics, then it is
        null

    Notes
    -----
    Localized timestamps will currently be returned as UTC (pandas's native
    representation).  Timezone-naive data will be implicitly interpreted as
    UTC.

    Examples
    --------
    >>> import pandas as pd
    >>> import pyarrow as pa
    >>> pa.array(pd.Series([1, 2]))
    <pyarrow.array.Int64Array object at 0x7f674e4c0e10>
    [
      1,
      2
    ]

    >>> import numpy as np
    >>> pa.array(pd.Series([1, 2]), np.array([0, 1],
    ... dtype=bool))
    <pyarrow.array.Int64Array object at 0x7f9019e11208>
    [
      1,
      NA
    ]

    Returns
    -------
    array : pyarrow.Array or pyarrow.ChunkedArray (if object data
    overflowed binary storage)
    """
    type = _ensure_type(type)
    cdef CMemoryPool* pool = maybe_unbox_memory_pool(memory_pool)

    if _is_array_like(obj):
        if mask is not None:
            mask = get_series_values(mask)

        values = get_series_values(obj)

        if isinstance(values, Categorical):
            return DictionaryArray.from_arrays(
                values.codes, values.categories.values,
                mask=mask, ordered=values.ordered,
                from_pandas=from_pandas,
                memory_pool=memory_pool)
        else:
            values, type = pdcompat.get_datetimetz_type(values, obj.dtype,
                                                        type)
            return _ndarray_to_array(values, mask, type, from_pandas, pool)
    else:
        if mask is not None:
            raise ValueError("Masks only supported with ndarray-like inputs")
        return _sequence_to_array(obj, size, type, pool)


def asarray(values, type=None):
    """
    Convert to pyarrow.Array, inferring type if not provided. Attempt to cast
    if indicated type is different

    Parameters
    ----------
    values : array-like (sequence, numpy.ndarray, pyarrow.Array)
    type : string or DataType

    Returns
    -------
    arr : Array
    """
    if isinstance(values, Array):
        if type is not None and not values.type.equals(type):
            values = values.cast(type)

        return values
    else:
        return array(values, type=type)


def _normalize_slice(object arrow_obj, slice key):
    cdef Py_ssize_t n = len(arrow_obj)

    start = key.start or 0
    while start < 0:
        start += n

    stop = key.stop if key.stop is not None else n
    while stop < 0:
        stop += n

    step = key.step or 1
    if step != 1:
        raise IndexError('only slices with step 1 supported')
    else:
        return arrow_obj.slice(start, stop - start)


cdef class _FunctionContext:
    cdef:
        unique_ptr[CFunctionContext] ctx

    def __cinit__(self):
        self.ctx.reset(new CFunctionContext(c_default_memory_pool()))

cdef _FunctionContext _global_ctx = _FunctionContext()

cdef CFunctionContext* _context() nogil:
    return _global_ctx.ctx.get()


cdef wrap_datum(const CDatum& datum):
    if datum.kind() == DatumType_ARRAY:
        return pyarrow_wrap_array(MakeArray(datum.array()))
    elif datum.kind() == DatumType_CHUNKED_ARRAY:
        return pyarrow_wrap_chunked_array(datum.chunked_array())
    else:
        raise ValueError("Unable to wrap Datum in a Python object")


cdef _append_array_buffers(const CArrayData* ad, list res):
    """
    Recursively append Buffer wrappers from *ad* and its children.
    """
    cdef size_t i, n
    assert ad != NULL
    n = ad.buffers.size()
    for i in range(n):
        buf = ad.buffers[i]
        res.append(pyarrow_wrap_buffer(buf)
                   if buf.get() != NULL else None)
    n = ad.child_data.size()
    for i in range(n):
        _append_array_buffers(ad.child_data[i].get(), res)


cdef class Array:

    cdef void init(self, const shared_ptr[CArray]& sp_array):
        self.sp_array = sp_array
        self.ap = sp_array.get()
        self.type = pyarrow_wrap_data_type(self.sp_array.get().type())

    def _debug_print(self):
        with nogil:
            check_status(DebugPrint(deref(self.ap), 0))

    def cast(self, object target_type, safe=True):
        """
        Cast array values to another data type

        Parameters
        ----------
        target_type : DataType
            Type to cast to
        safe : boolean, default True
            Check for overflows or other unsafe conversions

        Returns
        -------
        casted : Array
        """
        cdef:
            CCastOptions options
            shared_ptr[CArray] result
            DataType type

        type = _ensure_type(target_type)

        options.allow_int_overflow = not safe
        options.allow_time_truncate = not safe

        with nogil:
            check_status(Cast(_context(), self.ap[0], type.sp_type,
                              options, &result))

        return pyarrow_wrap_array(result)

    def unique(self):
        """
        Compute distinct elements in array
        """
        cdef shared_ptr[CArray] result

        with nogil:
            check_status(Unique(_context(), CDatum(self.sp_array), &result))

        return pyarrow_wrap_array(result)

    def dictionary_encode(self):
        """
        Compute dictionary-encoded representation of array
        """
        cdef CDatum out

        with nogil:
            check_status(DictionaryEncode(_context(), CDatum(self.sp_array),
                                          &out))

        return wrap_datum(out)

    @staticmethod
    def from_pandas(obj, mask=None, type=None, MemoryPool memory_pool=None):
        """
        Convert pandas.Series to an Arrow Array, using pandas's semantics about
        what values indicate nulls. See pyarrow.array for more general
        conversion from arrays or sequences to Arrow arrays

        Parameters
        ----------
        sequence : ndarray, Inded Series
        mask : array (boolean), optional
            Indicate which values are null (True) or not null (False)
        type : pyarrow.DataType
            Explicit type to attempt to coerce to, otherwise will be inferred
            from the data
        memory_pool : pyarrow.MemoryPool, optional
            If not passed, will allocate memory from the currently-set default
            memory pool

        Notes
        -----
        Localized timestamps will currently be returned as UTC (pandas's native
        representation).  Timezone-naive data will be implicitly interpreted as
        UTC.

        Returns
        -------
        array : pyarrow.Array or pyarrow.ChunkedArray (if object data
        overflows binary buffer)
        """
        return array(obj, mask=mask, type=type, memory_pool=memory_pool,
                     from_pandas=True)

    property null_count:

        def __get__(self):
            return self.sp_array.get().null_count()

    def __iter__(self):
        for i in range(len(self)):
            yield self.getitem(i)
        raise StopIteration

    def __repr__(self):
        from pyarrow.formatting import array_format
        type_format = object.__repr__(self)
        values = array_format(self, window=10)
        return '{0}\n{1}'.format(type_format, values)

    def equals(Array self, Array other):
        return self.ap.Equals(deref(other.ap))

    def __len__(self):
        if self.sp_array.get():
            return self.sp_array.get().length()
        else:
            return 0

    def isnull(self):
        raise NotImplemented

    def __getitem__(self, key):
        cdef Py_ssize_t n = len(self)

        if PySlice_Check(key):
            return _normalize_slice(self, key)

        while key < 0:
            key += len(self)

        return self.getitem(key)

    cdef getitem(self, int64_t i):
        return box_scalar(self.type, self.sp_array, i)

    def slice(self, offset=0, length=None):
        """
        Compute zero-copy slice of this array

        Parameters
        ----------
        offset : int, default 0
            Offset from start of array to slice
        length : int, default None
            Length of slice (default is until end of Array starting from
            offset)

        Returns
        -------
        sliced : RecordBatch
        """
        cdef:
            shared_ptr[CArray] result

        if offset < 0:
            raise IndexError('Offset must be non-negative')

        if length is None:
            result = self.ap.Slice(offset)
        else:
            result = self.ap.Slice(offset, length)

        return pyarrow_wrap_array(result)

    def to_pandas(self, c_bool strings_to_categorical=False,
                  c_bool zero_copy_only=False,
                  c_bool integer_object_nulls=False):
        """
        Convert to an array object suitable for use in pandas

        Parameters
        ----------
        strings_to_categorical : boolean, default False
            Encode string (UTF8) and binary types to pandas.Categorical
        zero_copy_only : boolean, default False
            Raise an ArrowException if this function call would require copying
            the underlying data
        integer_object_nulls : boolean, default False
            Cast integers with nulls to objects

        See also
        --------
        Column.to_pandas
        Table.to_pandas
        RecordBatch.to_pandas
        """
        cdef:
            PyObject* out
            PandasOptions options

        options = PandasOptions(
            strings_to_categorical=strings_to_categorical,
            zero_copy_only=zero_copy_only,
            integer_object_nulls=integer_object_nulls)
        with nogil:
            check_status(ConvertArrayToPandas(options, self.sp_array,
                                              self, &out))
        return wrap_array_output(out)

    def to_pylist(self):
        """
        Convert to an list of native Python objects.
        """
        return [x.as_py() for x in self]

    def validate(self):
        """
        Perform any validation checks implemented by
        arrow::ValidateArray. Raises exception with error message if array does
        not validate

        Raises
        ------
        ArrowInvalid
        """
        with nogil:
            check_status(ValidateArray(deref(self.ap)))

    property offset:

        def __get__(self):
            """
            A relative position into another array's data, to enable zero-copy
            slicing. This value defaults to zero but must be applied on all
            operations with the physical storage buffers.
            """
            return self.sp_array.get().offset()

    def buffers(self):
        """
        Return a list of Buffer objects pointing to this array's physical
        storage.

        To correctly interpret these buffers, you need to also apply the offset
        multiplied with the size of the stored data type.
        """
        res = []
        _append_array_buffers(self.sp_array.get().data().get(), res)
        return res


cdef class Tensor:

    cdef void init(self, const shared_ptr[CTensor]& sp_tensor):
        self.sp_tensor = sp_tensor
        self.tp = sp_tensor.get()
        self.type = pyarrow_wrap_data_type(self.tp.type())

    def _validate(self):
        if self.tp is NULL:
            raise TypeError(
                'pyarrow.Tensor has not been initialized correctly Please use '
                'pyarrow.Tensor.from_numpy to construct a pyarrow.Tensor')

    def __repr__(self):
        if self.tp is NULL:
            return '<invalid pyarrow.Tensor>'
        return """<pyarrow.Tensor>
type: {0.type}
shape: {0.shape}
strides: {0.strides}""".format(self)

    @staticmethod
    def from_numpy(obj):
        cdef shared_ptr[CTensor] ctensor
        with nogil:
            check_status(NdarrayToTensor(c_default_memory_pool(), obj,
                                         &ctensor))
        return pyarrow_wrap_tensor(ctensor)

    def to_numpy(self):
        """
        Convert arrow::Tensor to numpy.ndarray with zero copy
        """
        self._validate()

        cdef PyObject* out

        with nogil:
            check_status(TensorToNdarray(self.sp_tensor, self, &out))
        return PyObject_to_object(out)

    def equals(self, Tensor other):
        """
        Return true if the tensors contains exactly equal data
        """
        self._validate()
        return self.tp.Equals(deref(other.tp))

    def __eq__(self, other):
        if isinstance(other, Tensor):
            return self.equals(other)
        else:
            return NotImplemented

    @property
    def is_mutable(self):
        self._validate()
        return self.tp.is_mutable()

    @property
    def is_contiguous(self):
        self._validate()
        return self.tp.is_contiguous()

    @property
    def ndim(self):
        self._validate()
        return self.tp.ndim()

    @property
    def size(self):
        self._validate()
        return self.tp.size()

    @property
    def shape(self):
        # Cython knows how to convert a vector[T] to a Python list
        self._validate()
        return tuple(self.tp.shape())

    @property
    def strides(self):
        self._validate()
        return tuple(self.tp.strides())


cdef wrap_array_output(PyObject* output):
    cdef object obj = PyObject_to_object(output)

    if isinstance(obj, dict):
        return Categorical(obj['indices'],
                           categories=obj['dictionary'],
                           fastpath=True)
    else:
        return obj


cdef class NullArray(Array):
    pass


cdef class BooleanArray(Array):
    pass


cdef class NumericArray(Array):
    pass


cdef class IntegerArray(NumericArray):
    pass


cdef class FloatingPointArray(NumericArray):
    pass


cdef class Int8Array(IntegerArray):
    pass


cdef class UInt8Array(IntegerArray):
    pass


cdef class Int16Array(IntegerArray):
    pass


cdef class UInt16Array(IntegerArray):
    pass


cdef class Int32Array(IntegerArray):
    pass


cdef class UInt32Array(IntegerArray):
    pass


cdef class Int64Array(IntegerArray):
    pass


cdef class UInt64Array(IntegerArray):
    pass


cdef class Date32Array(NumericArray):
    pass


cdef class Date64Array(NumericArray):
    pass


cdef class TimestampArray(NumericArray):
    pass


cdef class Time32Array(NumericArray):
    pass


cdef class Time64Array(NumericArray):
    pass


cdef class FloatArray(FloatingPointArray):
    pass


cdef class DoubleArray(FloatingPointArray):
    pass


cdef class FixedSizeBinaryArray(Array):
    pass


cdef class Decimal128Array(FixedSizeBinaryArray):
    pass


cdef class ListArray(Array):

    @staticmethod
    def from_arrays(offsets, values, MemoryPool pool=None):
        """
        Construct ListArray from arrays of int32 offsets and values

        Parameters
        ----------
        offset : Array (int32 type)
        values : Array (any type)

        Returns
        -------
        list_array : ListArray
        """
        cdef:
            Array _offsets, _values
            shared_ptr[CArray] out
        cdef CMemoryPool* cpool = maybe_unbox_memory_pool(pool)

        _offsets = asarray(offsets, type='int32')
        _values = asarray(values)

        with nogil:
            check_status(CListArray.FromArrays(_offsets.ap[0], _values.ap[0],
                                               cpool, &out))
        return pyarrow_wrap_array(out)


cdef class UnionArray(Array):

    @staticmethod
    def from_dense(Array types, Array value_offsets, list children):
        """
        Construct dense UnionArray from arrays of int8 types, int32 offsets and
        children arrays

        Parameters
        ----------
        types : Array (int8 type)
        value_offsets : Array (int32 type)
        children : list

        Returns
        -------
        union_array : UnionArray
        """
        cdef shared_ptr[CArray] out
        cdef vector[shared_ptr[CArray]] c
        cdef Array child
        for child in children:
            c.push_back(child.sp_array)
        with nogil:
            check_status(CUnionArray.MakeDense(
                deref(types.ap), deref(value_offsets.ap), c, &out))
        return pyarrow_wrap_array(out)

    @staticmethod
    def from_sparse(Array types, list children):
        """
        Construct sparse UnionArray from arrays of int8 types and children
        arrays

        Parameters
        ----------
        types : Array (int8 type)
        children : list

        Returns
        -------
        union_array : UnionArray
        """
        cdef shared_ptr[CArray] out
        cdef vector[shared_ptr[CArray]] c
        cdef Array child
        for child in children:
            c.push_back(child.sp_array)
        with nogil:
            check_status(CUnionArray.MakeSparse(deref(types.ap), c, &out))
        return pyarrow_wrap_array(out)

cdef class StringArray(Array):

    @staticmethod
    def from_buffers(int length, Buffer value_offsets, Buffer data,
<<<<<<< HEAD
                     Buffer null_bitmap=None, int null_count=0,
=======
                     Buffer null_bitmap=None, int null_count=-1,
>>>>>>> xhochy/ARROW-2282
                     int offset=0):
        """
        Construct a StringArray from value_offsets and data buffers.
        If there are nulls in the data, also a null_bitmap and the matching
        null_count must be passed.

        Parameters
        ----------
        length : int
        value_offsets : Buffer
        data : Buffer
        null_bitmap : Buffer, optional
        null_count : int, default 0
        offset : int, default 0

        Returns
        -------
        string_array : StringArray
        """
        cdef shared_ptr[CBuffer] c_null_bitmap
        cdef shared_ptr[CArray] out

        if null_bitmap is not None:
            c_null_bitmap = null_bitmap.buffer
<<<<<<< HEAD
=======
        else:
            null_count = 0
>>>>>>> xhochy/ARROW-2282

        out.reset(new CStringArray(
            length, value_offsets.buffer, data.buffer, c_null_bitmap,
            null_count, offset))
        return pyarrow_wrap_array(out)

cdef class BinaryArray(Array):
    pass


cdef class DictionaryArray(Array):

    cdef getitem(self, int64_t i):
        cdef Array dictionary = self.dictionary
        index = self.indices[i]
        if index is NA:
            return index
        else:
            return box_scalar(dictionary.type, dictionary.sp_array,
                              index.as_py())

    def dictionary_encode(self):
        return self

    property dictionary:

        def __get__(self):
            cdef CDictionaryArray* darr = <CDictionaryArray*>(self.ap)

            if self._dictionary is None:
                self._dictionary = pyarrow_wrap_array(darr.dictionary())

            return self._dictionary

    property indices:

        def __get__(self):
            cdef CDictionaryArray* darr = <CDictionaryArray*>(self.ap)

            if self._indices is None:
                self._indices = pyarrow_wrap_array(darr.indices())

            return self._indices

    @staticmethod
    def from_arrays(indices, dictionary, mask=None, ordered=False,
                    from_pandas=False, MemoryPool memory_pool=None):
        """
        Construct Arrow DictionaryArray from array of indices (must be
        non-negative integers) and corresponding array of dictionary values

        Parameters
        ----------
        indices : ndarray or pandas.Series, integer type
        dictionary : ndarray or pandas.Series
        mask : ndarray or pandas.Series, boolean type
            True values indicate that indices are actually null
        from_pandas : boolean, default False
            If True, the indices should be treated as though they originated in
            a pandas.Categorical (null encoded as -1)
        ordered : boolean, default False
            Set to True if the category values are ordered
        memory_pool : MemoryPool, default None
            For memory allocations, if required, otherwise uses default pool

        Returns
        -------
        dict_array : DictionaryArray
        """
        cdef:
            Array _indices, _dictionary
            DictionaryArray result
            shared_ptr[CDataType] c_type
            shared_ptr[CArray] c_result

        if isinstance(indices, Array):
            if mask is not None:
                raise NotImplementedError(
                    "mask not implemented with Arrow array inputs yet")
            _indices = indices
        else:
            if from_pandas:
                if mask is None:
                    mask = indices == -1
                else:
                    mask = mask | (indices == -1)
            _indices = array(indices, mask=mask, memory_pool=memory_pool)

        if isinstance(dictionary, Array):
            _dictionary = dictionary
        else:
            _dictionary = array(dictionary, memory_pool=memory_pool)

        if not isinstance(_indices, IntegerArray):
            raise ValueError('Indices must be integer type')

        cdef c_bool c_ordered = ordered

        c_type.reset(new CDictionaryType(_indices.type.sp_type,
                                         _dictionary.sp_array, c_ordered))
        c_result.reset(new CDictionaryArray(c_type, _indices.sp_array))

        result = DictionaryArray()
        result.init(c_result)
        return result


cdef class StructArray(Array):

    @staticmethod
    def from_arrays(arrays, names=None):
        """
        Construct StructArray from collection of arrays representing each field
        in the struct

        Parameters
        ----------
        arrays : sequence of Array
        names : List[str]
            Field names

        Returns
        -------
        result : StructArray
        """
        cdef:
            Array array
            shared_ptr[CArray] c_array
            vector[shared_ptr[CArray]] c_arrays
            shared_ptr[CArray] c_result
            ssize_t num_arrays
            ssize_t length
            ssize_t i

        if names is None:
            raise ValueError('Names are currently required')

        arrays = [asarray(x) for x in arrays]

        num_arrays = len(arrays)
        if num_arrays == 0:
            raise ValueError("arrays list is empty")

        length = len(arrays[0])

        c_arrays.resize(num_arrays)
        for i in range(num_arrays):
            array = arrays[i]
            if len(array) != length:
                raise ValueError("All arrays must have the same length")
            c_arrays[i] = array.sp_array

        cdef DataType struct_type = struct([
            field(name, array.type)
            for name, array in
            zip(names, arrays)
        ])

        c_result.reset(new CStructArray(struct_type.sp_type, length, c_arrays))
        result = StructArray()
        result.init(c_result)
        return result


cdef dict _array_classes = {
    _Type_NA: NullArray,
    _Type_BOOL: BooleanArray,
    _Type_UINT8: UInt8Array,
    _Type_UINT16: UInt16Array,
    _Type_UINT32: UInt32Array,
    _Type_UINT64: UInt64Array,
    _Type_INT8: Int8Array,
    _Type_INT16: Int16Array,
    _Type_INT32: Int32Array,
    _Type_INT64: Int64Array,
    _Type_DATE32: Date32Array,
    _Type_DATE64: Date64Array,
    _Type_TIMESTAMP: TimestampArray,
    _Type_TIME32: Time32Array,
    _Type_TIME64: Time64Array,
    _Type_FLOAT: FloatArray,
    _Type_DOUBLE: DoubleArray,
    _Type_LIST: ListArray,
    _Type_UNION: UnionArray,
    _Type_BINARY: BinaryArray,
    _Type_STRING: StringArray,
    _Type_DICTIONARY: DictionaryArray,
    _Type_FIXED_SIZE_BINARY: FixedSizeBinaryArray,
    _Type_DECIMAL: Decimal128Array,
    _Type_STRUCT: StructArray,
}


cdef object get_series_values(object obj):
    if isinstance(obj, PandasSeries):
        result = obj.values
    elif isinstance(obj, np.ndarray):
        result = obj
    else:
        result = PandasSeries(obj).values

    return result<|MERGE_RESOLUTION|>--- conflicted
+++ resolved
@@ -777,11 +777,7 @@
 
     @staticmethod
     def from_buffers(int length, Buffer value_offsets, Buffer data,
-<<<<<<< HEAD
-                     Buffer null_bitmap=None, int null_count=0,
-=======
                      Buffer null_bitmap=None, int null_count=-1,
->>>>>>> xhochy/ARROW-2282
                      int offset=0):
         """
         Construct a StringArray from value_offsets and data buffers.
@@ -806,11 +802,8 @@
 
         if null_bitmap is not None:
             c_null_bitmap = null_bitmap.buffer
-<<<<<<< HEAD
-=======
         else:
             null_count = 0
->>>>>>> xhochy/ARROW-2282
 
         out.reset(new CStringArray(
             length, value_offsets.buffer, data.buffer, c_null_bitmap,
