--- conflicted
+++ resolved
@@ -623,11 +623,7 @@
     # Slicing does not affect the buffers but the offset
     a_sliced = a[1:]
     buffers = a_sliced.buffers()
-<<<<<<< HEAD
-    a_sliced.offset() == 1
-=======
     a_sliced.offset == 1
->>>>>>> xhochy/ARROW-2282
     assert len(buffers) == 2
     null_bitmap = buffers[0].to_pybytes()
     assert 1 <= len(null_bitmap) <= 64  # XXX this is varying
